--- conflicted
+++ resolved
@@ -378,7 +378,39 @@
       }[];
     };
   };
-<<<<<<< HEAD
+  linuxdo: {
+    id: string;
+    title: string;
+    url: string;
+    author: string;
+    desc: string;
+    timestamp: string;
+  };
+  hackernews: {
+    id: string;
+    title: string;
+    hot: number | undefined;
+    timestamp: number | undefined;
+    url: string;
+    mobileUrl: string;
+  };
+  github: {
+    id: string;
+    title: string;
+    desc?: string;
+    hot: number | undefined;
+    timestamp: number | undefined;
+    url: string;
+    mobileUrl: string;
+  };
+  producthunt: {
+    id: string;
+    title: string;
+    hot: number | undefined;
+    timestamp: number | undefined;
+    url: string;
+    mobileUrl: string;
+  };
   newsmth: {
     firstArticleId: string;
     subject: string;
@@ -395,39 +427,5 @@
       title: string;
       name: string;
     };
-=======
-  linuxdo: {
-    id: string;
-    title: string;
-    url: string;
-    author: string;
-    desc: string;
-    timestamp: string;
-  };
-  hackernews: {
-    id: string;
-    title: string;
-    hot: number | undefined;
-    timestamp: number | undefined;
-    url: string;
-    mobileUrl: string;
-  };
-  github: {
-    id: string;
-    title: string;
-    desc?: string;
-    hot: number | undefined;
-    timestamp: number | undefined;
-    url: string;
-    mobileUrl: string;
-  };
-  producthunt: {
-    id: string;
-    title: string;
-    hot: number | undefined;
-    timestamp: number | undefined;
-    url: string;
-    mobileUrl: string;
->>>>>>> dddcb274
   };
 };